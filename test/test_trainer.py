--- conflicted
+++ resolved
@@ -145,25 +145,6 @@
             # Check that params were updated
             self.assertFalse(torch.equal(model[-1].weight.data, model_w))
 
-<<<<<<< HEAD
-    def test_binary_classification_trainer(self):
-
-        num_it = 10
-        batch_size = 8
-        # Generate all dependencies
-        model = nn.Sequential(nn.Conv2d(3, 32, 3), nn.ReLU(inplace=True),
-                              GlobalAvgPool2d(flatten=True), nn.Linear(32, 1))
-        train_loader = torch.utils.data.DataLoader(MockBinaryClassificationDataset(num_it * batch_size),
-                                                   batch_size=batch_size)
-        optimizer = torch.optim.Adam(model.parameters())
-        criterion = torch.nn.BCELoss()
-
-        learner = trainer.BinaryClassificationTrainer(model, train_loader, train_loader, criterion, optimizer)
-
-        res = learner.evaluate()
-        self.assertGreaterEqual(res['acc'], 0)
-        self.assertLessEqual(res['acc'], 1)
-=======
     def _test_classification_trainer(self, num_classes):
 
         num_it = 10
@@ -186,7 +167,24 @@
         self._test_classification_trainer(6)
         # More than 5 classes
         self._test_classification_trainer(3)
->>>>>>> 65e640d1
+
+    def test_binary_classification_trainer(self):
+
+        num_it = 10
+        batch_size = 8
+        # Generate all dependencies
+        model = nn.Sequential(nn.Conv2d(3, 32, 3), nn.ReLU(inplace=True),
+                              GlobalAvgPool2d(flatten=True), nn.Linear(32, 1))
+        train_loader = torch.utils.data.DataLoader(MockBinaryClassificationDataset(num_it * batch_size),
+                                                   batch_size=batch_size)
+        optimizer = torch.optim.Adam(model.parameters())
+        criterion = torch.nn.BCELoss()
+
+        learner = trainer.BinaryClassificationTrainer(model, train_loader, train_loader, criterion, optimizer)
+
+        res = learner.evaluate()
+        self.assertGreaterEqual(res['acc'], 0)
+        self.assertLessEqual(res['acc'], 1)
 
     def test_segmentation_trainer(self):
 
