# Byte-compiled / optimized / DLL files
__pycache__/
*.py[cod]
*$py.class

# C extensions
*.so

# Distribution / packaging
.Python
build/
develop-eggs/
dist/
downloads/
eggs/
.eggs/
lib/
lib64/
parts/
sdist/
var/
wheels/
*.egg-info/
.installed.cfg
*.egg
MANIFEST

# PyInstaller
#  Usually these files are written by a python script from a template
#  before PyInstaller builds the exe, so as to inject date/other infos into it.
*.manifest
*.spec

# Installer logs
pip-log.txt
pip-delete-this-directory.txt

# Unit test / coverage reports
htmlcov/
.tox/
.coverage
.coverage.*
.cache
nosetests.xml
coverage.xml
*.cover
.hypothesis/
.pytest_cache/

# Translations
*.mo
*.pot

# Django stuff:
*.log
local_settings.py
db.sqlite3

# Flask stuff:
instance/
.webassets-cache

# Scrapy stuff:
.scrapy

# Sphinx documentation
docs/_build/

# PyBuilder
target/

# Jupyter Notebook
.ipynb_checkpoints

# pyenv
.python-version

# celery beat schedule file
celerybeat-schedule

# SageMath parsed files
*.sage.py

# Environments
.env
.venv
env/
venv/
ENV/
env.bak/
venv.bak/

# Spyder project settings
.spyderproject
.spyproject

# Rope project settings
.ropeproject

# mkdocs documentation
/site

# mypy
.mypy_cache/
holocron/version.py
conda-dist/
wandb/
**/*.pt
<<<<<<< HEAD
**/*.pth
**/*.onnx
=======
.codecarbon.config
>>>>>>> 659bdb52

# API uses poetry
api/requirements.txt
api/requirements-dev.txt<|MERGE_RESOLUTION|>--- conflicted
+++ resolved
@@ -106,12 +106,10 @@
 conda-dist/
 wandb/
 **/*.pt
-<<<<<<< HEAD
 **/*.pth
 **/*.onnx
-=======
 .codecarbon.config
->>>>>>> 659bdb52
+
 
 # API uses poetry
 api/requirements.txt
