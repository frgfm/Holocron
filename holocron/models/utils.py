--- conflicted
+++ resolved
@@ -8,13 +8,7 @@
 
 import torch
 import torch.nn as nn
-<<<<<<< HEAD
-from torchvision.models.utils import load_state_dict_from_url
-=======
-from holocron.nn import BlurPool2d
-from typing import List, Optional, Any, Callable, Tuple
 from torch.hub import load_state_dict_from_url
->>>>>>> db8c5feb
 
 from holocron.nn import BlurPool2d
 
