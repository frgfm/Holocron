--- conflicted
+++ resolved
@@ -222,10 +222,7 @@
         lr: float,
         freeze_until: Optional[str] = None,
         sched_type: str = 'onecycle',
-<<<<<<< HEAD
-=======
         norm_weight_decay: Optional[float] = None,
->>>>>>> cd3a6249
     ) -> None:
         """Train the model for a given number of epochs
 
